# Modular pipelines

> *Note:* This documentation is based on `Kedro 0.17.0`, if you spot anything that is incorrect then please create an [issue](https://github.com/quantumblacklabs/kedro/issues) or pull request.

## What are modular pipelines?

In many typical Kedro projects, a single (“main”) pipeline increases in complexity as the project evolves. To keep your project fit for purpose, we recommend that you create modular pipelines, which are logically isolated and can be reused. Modular pipelines are easier to develop, test and maintain, and are portable so they can be copied and reused between projects.

## How do I create a modular pipeline?

You can use a [project-specific CLI command](../09_development/03_commands_reference.md#kedro-commands) to create a modular pipeline. The pipeline name must adhere to [generic Python module naming rules](https://realpython.com/python-pep8/#naming-conventions):

* Can only contain alphanumeric characters and underscores (`A-Za-z0-9_`)
* Must start with a letter or underscore
* Must be at least 2 characters long

> *Note:* Since `kedro pipeline` is a group of project-specific commands, those will only show up when your current working directory is the project root. If you see an error message like `Error: No such command 'pipeline'`, this indicates that your working directory does not point to a valid Kedro project.

For the full list of available CLI options, you can always run `kedro pipeline create --help` for more information.

```python
kedro pipeline create <pipeline_name>
```

> *Note:* Although Kedro does not enforce the following project structure, we strongly encourage that you use it when you develop your modular pipelines. Future versions of Kedro may assume this structure.

The `kedro pipeline create <pipeline_name>` command creates the following:

***A modular pipeline in a subfolder***

The command creates a modular pipeline in `src/<python_package>/pipelines/<pipeline_name>/`. The folder contains the following files:

* `__init__.py` to make Python treat the code in the subfolder as a module
* boilerplate `README.md` for you to record information regarding the pipeline's execution
* `nodes.py` as a location for you to add code for the nodes in your new modular pipeline
* `pipeline.py` to expose the `create_pipeline` function at the top-level of the module. Calling `create_pipeline` with no arguments should return an instance of a [Pipeline](/kedro.pipeline.Pipeline):

```python
from <project-name>.pipelines import my_modular_pipeline_1

pipeline = my_modular_pipeline_1.create_pipeline()
```

> Note: When you run `kedro pipeline create` it does _not_ automatically add a corresponding entry to `register_pipelines()` in `src/<python_package>/pipeline.py`.
> In order to make your new pipeline runnable (using the `kedro run --pipeline <pipeline_name>` CLI command, for example), you need to modify `src/<python_package>/pipeline.py` yourself.

You can see an example in this video from [Data Engineer One](https://www.youtube.com/watch?v=dRnCovp1GRQ&t=50s&ab_channel=DataEngineerOne):

<iframe width="560" height="315" style="max-width: 100%" src="https://youtu.be/EGxEslQfZ-E" frameborder="0" allow="accelerometer; autoplay; clipboard-write; encrypted-media; gyroscope; picture-in-picture" allowfullscreen></iframe>

***Boilerplate configuration files***

The `kedro pipeline create <pipeline_name>` command also creates a boilerplate parameter configuration file, `<pipeline_name>.yml`, in `conf/<env>/parameters/`, where `<env>` defaults to `base`.

> *Note:* project configuration from `conf/base/parameters/<pipeline_name>.yml` is automatically discoverable by [KedroContext](/kedro.framework.context.KedroContext) and requires no manual change.

***A placeholder folder for unit tests***

Finally, `kedro pipeline create <pipeline_name>` also creates a placeholder for the pipeline unit tests in `src/tests/pipelines/<pipeline_name>/`.

## Recommendations
For ease of use and portability, consider these recommendations as you develop a modular pipeline:

* A modular pipeline should include a `README.md`, with all the information regarding its execution
* A modular pipeline _may_ have external dependencies specified in `requirements.txt`. These dependencies are _not_
 currently installed by the [`kedro install`](../09_development/03_commands_reference.md#install-all-package-dependencies) command, so users of your pipeline would have to run `pip install -r src/<python_package>/pipelines/<pipeline_name>/requirements.txt` before using the pipeline
* To ensure portability, modular pipelines should use relative imports when accessing their own objects and absolute imports otherwise. For example, in `pipeline.py`:

```python
from external_package import add  # importing from external package
from kedro.pipeline import node, Pipeline

from .nodes import node1_func, node2_func  # importing its own node functions


def create_pipeline():
    node1 = node(func=node1_func, inputs="a", outputs="b")
    node2 = node(func=node2_func, inputs="c", outputs="d")
    node3 = node(func=add, inputs=["b", "d"], outputs="sum")
    return Pipeline([node1, node2, node3])
```

* Modular pipelines should _not_ depend on the main Python package (`new_kedro_project` in this example) as this would break portability to another project
* Modular pipelines should be registered and stitched together in a main (or `__default__`) pipeline located in `src/new_kedro_project/hooks.py`

The following example, illustrates how to import and instantiate two modular pipelines (`modular_pipeline_1` and `modular_pipeline_2`) within `src/new_kedro_project/hooks.py`:

```python
from typing import Dict

from kedro.framework.hooks import hook_impl
from kedro.pipeline import Pipeline

from new_kedro_project.pipelines import (
    modular_pipeline_1 as mp1,
    modular_pipeline_2 as mp2,
)


class ProjectHooks:
    @hook_impl
    def register_pipelines(self) -> Dict[str, Pipeline]:
        pipeline1 = mp1.create_pipeline()
        pipeline2 = mp2.create_pipeline()
        pipeline_all = pipeline1 + pipeline2
        return {"mp1": pipeline1, "mp2": pipeline2, "__default__": pipeline_all}


project_hooks = ProjectHooks()
```

To run a pipeline by name from the command line:

```bash
kedro run --pipeline mp2
```

## How to share a modular pipeline

### Package a modular pipeline
Since Kedro 0.16.4 you can package a modular pipeline by executing `kedro pipeline package <pipeline_name>` command, which will generate a new [wheel file](https://pythonwheels.com/) for it. By default, the wheel file will be saved into `src/dist` directory inside your project, however this can be changed using the `--destination` (`-d`) option.

When you package your modular pipeline, Kedro will also automatically package files from 3 locations:

*  All the modular pipeline code in `src/<python_package>/pipelines/<pipeline_name>/`
*  Parameter files that match the glob pattern `conf/<env>/parameters*/**/*<pipeline_name>*`, where `<env>` defaults to `base`. If you need to capture the parameters from a different config environment, run `kedro pipeline package --env <env_name> <pipeline_name>`
*  Pipeline unit tests in `src/tests/pipelines/<pipeline_name>`

> _Note:_ Kedro _will not_ package the catalog config files even if those are present in `conf/<env>/catalog/<pipeline_name>.yml`.

If you plan to publish your packaged modular pipeline to some Python package repository like [PyPI](https://pypi.org/), you need to make sure that your modular pipeline name doesn't clash with any of the existing packages in that repository. However, there is no need to rename any of your source files if that is the case. Simply alias your package with a new name by running `kedro pipeline package --alias <new_package_name> <pipeline_name>`.

In addition to [PyPI](https://pypi.org/), you can also share the packaged wheel file directly, or via a cloud storage such as AWS S3.

### Pull a modular pipeline

You can pull a modular pipeline from a wheel file by executing `kedro pipeline pull <package_name>`, where `<package_name>` is either a package name on PyPI or a path to the wheel file. Kedro will unpack the wheel file, and install the files in following locations in your Kedro project:

*  All the modular pipeline code in `src/<python_package>/pipelines/<pipeline_name>/`
*  Configuration files in `conf/<env>/parameters/<pipeline_name>.yml`, where `<env>` defaults to `base`. If you want to place the parameters from a different config environment, run `kedro pipeline pull <pipeline_name> --env <env_name>`
*  Pipeline unit tests in `src/tests/pipelines/<pipeline_name>`

You can pull a modular pipeline from different locations, including local storage, PyPI and the cloud:

- Pulling a modular pipeline from a local directory:

```bash
kedro pipeline pull <path-to-your-project-root>/src/dist/<pipeline_name>-0.1-py3-none-any.whl
```

- Pulling a modular pipeline from S3:

```bash
kedro pipeline pull https://<bucket_name>.s3.<aws-region>.amazonaws.com/<pipeline_name>-0.1-py3-none-any.whl
```

- Pulling a modular pipeline from PyPI:

```bash
kedro pipeline pull <pypi-package-name>
```

If you are pulling the pipeline from a location that isn't PyPI, Kedro uses [`fsspec`](https://filesystem-spec.readthedocs.io/en/latest/) to locate and pull down your pipeline. If you need to provide any `fsspec`-specific arguments (say, if you're pulling your pipeline down from an S3 bucket and want to provide the S3 credentials inline or from a local server that requires tokens in the header) then you can use the `--fs-args` option to point to a YAML (or any `anyconfig`-supported configuration) file that contains the required configuration.

```bash
kedro pipeline pull https://<url-to-pipeline.whl> --fs-args pipeline_pull_args.yml
```

where

```
# pipeline_pull_args.yml
client_kwargs:
  headers:
    Authorization: token <token>
```

## A modular pipeline example template

Here is an example of a modular pipeline which combines all of these concepts within a Kedro project:

* The modular pipelines:
  - `src/new_kedro_project/pipelines/data_engineering` - A pipeline that imputes missing data and discovers outlier data points
  - `src/new_kedro_project/pipelines/feature_engineering` - A pipeline that generates temporal features while aggregating data and performs a train/test split on the data
  - `src/new_kedro_project/pipelines/modelling` - A pipeline that fits models, does hyperparameter search and reports on model performance
* A main (or `__default__`) pipeline:
  - `src/new_kedro_project/hooks.py` - combines 3 modular pipelines from the above

<details>
<summary><b>Click to expand</b></summary>

```console
new-kedro-project
├── .ipython/
├── conf/
├── data/
├── docs/
├── logs/
├── notebooks/
├── src
│   ├── new_kedro_project
│   │   ├── pipelines
│   │   │   ├── data_engineering
│   │   │   │   ├── __init__.py
│   │   │   │   ├── nodes.py
│   │   │   │   ├── pipeline.py
│   │   │   │   ├── requirements.txt
│   │   │   │   └── README.md
│   │   │   ├── feature_engineering
│   │   │   │   ├── __init__.py
│   │   │   │   ├── nodes.py
│   │   │   │   ├── pipeline.py
│   │   │   │   ├── requirements.txt
│   │   │   │   └── README.md
│   │   │   ├── modelling
│   │   │   │   ├── __init__.py
│   │   │   │   ├── nodes.py
│   │   │   │   ├── pipeline.py
│   │   │   │   ├── requirements.txt
│   │   │   │   └── README.md
│   │   │   └── __init__.py
│   │   ├── __init__.py
|   |   ├── cli.py
│   │   ├── hooks.py
│   │   └── run.py
│   ├── tests
│   │   ├── __init__.py
│   │   ├── pipelines
│   │   │   ├── data_engineering
│   │   │   │   ├── __init__.py
│   │   │   │   └── test_pipeline.py
│   │   │   ├── feature_engineering
│   │   │   │   ├── __init__.py
│   │   │   │   └── test_pipeline.py
│   │   │   ├── modelling
│   │   │   │   ├── __init__.py
│   │   │   │   └── test_pipeline.py
│   │   └── test_run.py
│   ├── requirements.txt
│   └── setup.py
├── pyproject.toml
├── README.md
└── setup.cfg
```
</details>

### Configuration

Nested configuration in modular pipelines is _not_ supported by Kedro. It means that putting config files (like `catalog.yml`) in `src/<python_package>/pipelines/<pipeline_name>/conf` will have no effect on the Kedro project configuration, however you may document it as a custom step that other users must complete as part of setting up your modular pipeline.

If you plan to manually hand off your modular pipeline to another project, you should document the configuration used by the pipeline in the `README.md` of your modular pipeline. For example, you may copy your configuration into the modular pipeline location before the pipeline hand off and instruct the users to copy `catalog.yml` into their top-level configuration:

```bash
mkdir conf/base/catalog/  # create a separate folder for the pipeline configs
cp src/<python_package>/pipelines/data_engineering/conf/catalog.yml conf/base/catalog/data_engineering.yml  # copy the pipeline configs
```

### Datasets

It is important to keep in mind that Kedro resolves the execution order of your pipeline's node based on their input and output datasets.

For example, if `node1` outputs the dataset `A`, and `node2` requires the dataset `A` as an input, then `node1` is guaranteed to be executed before `node2` when Kedro runs the pipeline.

As a modular pipeline developer, you may not know how your pipeline will be integrated in the downstream projects and what data catalog configuration they may have. Therefore, it is crucial to make it clear in the pipeline documentation what datasets (names and types) are required as inputs by your modular pipeline and what datasets it produces as outputs.

## How to connect existing pipelines

When two existing pipelines need to work together, they should be connected by the input and output datasets. But the names might be different, requiring manual fixes to be applied to the pipeline itself. An alternative solution would be to use `pipeline()`, the modular pipelines connector.

You can think of `pipeline()` as an equivalent to `node()`, which accepts an underlying function, inputs and outputs, and returns a `Node` object. Similarly, `pipeline()` accepts the underlying pipeline, inputs and outputs, and returns a `Pipeline` object.

Consider this example:

```python
cook_pipeline = Pipeline(
    [
        node(defrost, "frozen_meat", "meat"),
        node(grill, "meat", "grilled_meat"),
    ]
)

lunch_pipeline = Pipeline(
    [
        node(eat, "food", None),
    ]
)
```

A simple `cook_pipeline + lunch_pipeline` doesn't work, because the `grilled_meat` output in the `cook_pipeline` needs to be mapped to the `food` input in the `lunch_pipeline`. This can be done in any of the following three (equivalent) ways:

```python
from kedro.pipeline import pipeline

final_pipeline1 = (
    pipeline(cook_pipeline, outputs={"grilled_meat": "food"}) + lunch_pipeline
)

# or
final_pipeline2 = cook_pipeline + pipeline(
    lunch_pipeline, inputs={"food": "grilled_meat"}
)

# or
final_pipeline3 = pipeline(
    cook_pipeline, outputs={"grilled_meat": "new_name"}
) + pipeline(lunch_pipeline, inputs={"food": "new_name"})
```

Remember you can pass `Pipeline` objects in the constructor as well, like in the example below. This approach is cleaner and more idiomatic when you are combining multiple modular pipelines together.

```python
final_pipeline = Pipeline(
    [
        pipeline(cook_pipeline, outputs={"grilled_meat": "new_name"}),
        pipeline(lunch_pipeline, inputs={"food": "new_name"}),
        node(...),
        ...,
    ]
)
```

>*Note:* `inputs` should correspond to the pipeline free inputs, while `outputs` are either free or intermediary outputs.

## How to use a modular pipeline twice
Consider the example:

```python
cook_pipeline = Pipeline(
    [
        node(defrost, "frozen_meat", "meat", name="defrost_node"),
        node(grill, "meat", "grilled_meat"),
    ]
)

eat_breakfast_pipeline = Pipeline([node(eat_breakfast, "breakfast_food", None)])
eat_lunch_pipeline = Pipeline([node(eat_lunch, "lunch_food", None)])
```

Now we need to "defrost" two different types of food and input to different pipelines. But we can't use the `cook_pipeline` twice because the internal dataset names will conflict. We might try to call `pipeline()` and map all datasets, but the conflict from the explicitly set `name="defrost_node"` remains.

Here is a solution that uses a namespace:

```python
cook_breakfast_pipeline = pipeline(
    cook_pipeline,
    inputs="frozen_meat",  # inputs stay the same, don't namespace
    outputs={"grilled_meat": "breakfast_food"},
    namespace="breakfast",
)
cook_lunch_pipeline = pipeline(
    cook_pipeline,
    inputs="frozen_meat",  # inputs stay the same, don't namespace
    outputs={"grilled_meat": "lunch_food"},
    namespace="lunch",
)

final_pipeline = (
    cook_breakfast_pipeline
    + eat_breakfast_pipeline
    + cook_lunch_pipeline
    + eat_lunch_pipeline
)
```

`namespace="lunch"` renames all datasets and nodes, prefixing them with `"lunch."`, except those datasets that we explicitly "freeze" (`frozen_meant`) or remap (`grilled_meat`).

Remapping free outputs is required since "breakfast_food" and "lunch_food" are the names expected by the `eat_breakfast_pipeline` and `eat_lunch_pipeline` respectively.

The resulting pipeline now has two separate nodes, `breakfast.defrost_node` and `lunch.defrost_node`. Also two separate datasets `breakfast.meat` and `lunch.meat` connect the nodes inside the pipelines, causing no confusion between them.

Note that `pipeline()` will also prefix single parameter referenced with `params:` in a node's inputs. However, it won't prefix `parameters`.

For example:

```python
raw_pipeline = Pipeline([node(node_func, ["input", "params:x"], "output")])
final_pipeline = pipeline(raw_pipeline, namespace="new")
# `final_pipeline` will be `Pipeline([node(node_func, ["new.input", "params:new.x"], "new.output")])`
```

## How to use a modular pipeline with different parameters

You can map parameter values in a similar way to inputs and outputs. Let's say you have two almost identical pipelines that differ by one parameter. You want to run the pipelines on the same set of inputs.

```python
alpha_pipeline = Pipeline(
    [
        node(node_func1, ["input1", "input2", "params:alpha"], "intermediary_output"),
        node(node_func2, "intermediary_output", "output"),
    ]
)
beta_pipeline = pipeline(
    alpha_pipeline,
    inputs={"input1", "input2"},
<<<<<<< HEAD
    parameters={"params:alpha": "params:beta"},
    namespace="beta",
=======
    parameters={"alpha": "beta"},
    namespace="beta"
>>>>>>> 4faa02f8
)

final_pipeline = alpha_pipeline + beta_pipeline
```

The value of parameter `alpha` is replaced with the value of parameter `beta`, assuming they both live in your parameters configuration (`parameters.yml`). The namespace ensures that outputs are not overwritten, so intermediate and final outputs are prefixed, i.e. `beta.intermediary_output`, `beta.output`.

Note that similar to `inputs` and `outputs` namespacing rule, if you supply a `str` or a `Set[str]`, these explicitly listed parameters won't be namespaced.

## How to clean up a modular pipeline
You can manually delete all the files that belong to a modular pipeline. However, Kedro also provides a CLI command to clean up automatically. It deletes the following files when you call `kedro pipeline delete <pipeline_name>`:



* All the modular pipeline code in `src/<python_package>/pipelines/<pipeline_name>/`
* Configuration files `conf/<env>/parameters/<pipeline_name>.yml` and `conf/<env>/catalog/<pipeline_name>.yml`, where `<env>` defaults to `base`. If the files are located in a different config environment, run `kedro pipeline delete <pipeline_name> --env <env_name>`.
* Pipeline unit tests in `tests/pipelines/<pipeline_name>/`

>*Note*: `kedro pipeline delete` won't remove the entry from `hooks.py` if you have imported the modular pipeline there.You must remove it manually to clean up, otherwise it will break your project because the import will raise an error.<|MERGE_RESOLUTION|>--- conflicted
+++ resolved
@@ -392,13 +392,8 @@
 beta_pipeline = pipeline(
     alpha_pipeline,
     inputs={"input1", "input2"},
-<<<<<<< HEAD
-    parameters={"params:alpha": "params:beta"},
+    parameters={"alpha": "beta"},
     namespace="beta",
-=======
-    parameters={"alpha": "beta"},
-    namespace="beta"
->>>>>>> 4faa02f8
 )
 
 final_pipeline = alpha_pipeline + beta_pipeline
